--- conflicted
+++ resolved
@@ -636,11 +636,7 @@
     // Reset the flag after a short delay
     setTimeout(() => {
       isUrlUpdateInProgress.current = false;
-<<<<<<< HEAD
-    }, 100); // Reduced delay for better responsiveness
-=======
     }, 100); // Reduced delay
->>>>>>> 4d13c50f
   }, [pathname, router, state.filters, syncWithUrl]);
   
   // AUTO-FETCH when filters change - SIMPLIFIED AND FIXED
@@ -669,10 +665,6 @@
       if (fetchTimeoutRef.current) {
         clearTimeout(fetchTimeoutRef.current);
       }
-<<<<<<< HEAD
-      fetchTimeoutRef.current = null;
-    }, 200); // Reduced delay for better responsiveness
-=======
       
       // Small delay to batch rapid changes
       fetchTimeoutRef.current = setTimeout(() => {
@@ -680,7 +672,6 @@
         fetchTimeoutRef.current = null;
       }, 100);
     }
->>>>>>> 4d13c50f
     
     return () => {
       if (fetchTimeoutRef.current) {
