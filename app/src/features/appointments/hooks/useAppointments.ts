'use client';

import { useCallback } from 'react';
import { useToast } from '@/shared/hooks/useToast';
import { AppointmentClient } from '@/features/appointments/lib/clients';
import { AppointmentDto, AppointmentFilterParamsDto } from '@/domain/dtos/AppointmentDtos';
import { AppointmentStatus } from '@/domain/enums/CommonEnums';
import { createBaseListUtility, BaseListUtility } from '@/shared/utils/list/baseListUtils';
import { permissionErrorHandler } from '@/shared/utils/permission-error-handler';

/**
 * Extended interface for appointment list operations
 */
export interface UseAppointmentsResult extends BaseListUtility<AppointmentDto, AppointmentFilterParamsDto> {
  // Alias for better semantics
  appointments: AppointmentDto[];
  
  // Appointment-specific operations
  deleteAppointment: (id: number) => Promise<boolean>;
  filterByStatus: (status: AppointmentStatus | undefined) => void;
  filterByDateRange: (startDate?: Date, endDate?: Date) => void;
  
  // Add setPageSize method for consistency
  setPageSize: (pageSize: number) => void;
}

/**
 * Hook for managing appointments with the unified list utilities
 */
export const useAppointments = (initialFilters?: Partial<AppointmentFilterParamsDto>): UseAppointmentsResult => {
  const { toast } = useToast();
  
  // Map UI sort field to actual database column
  const mapSortFieldToColumn = (field: string): string => {
    const fieldMap: Record<string, string> = {
      'sortBy': 'appointmentDate', // Default to date if sortBy is passed
      'title': 'title',
      'appointmentDate': 'appointmentDate',
      'appointmentTime': 'appointmentTime',
      'status': 'status',
      'customerName': 'customer.name',
      'createdAt': 'createdAt',
      'updatedAt': 'updatedAt'
    };
    
    return fieldMap[field] || 'appointmentDate';
  };
  
  // Use the base list utility
  const baseList = createBaseListUtility<AppointmentDto, AppointmentFilterParamsDto>({
    fetchFunction: async (filters) => {
      // Log filters for debugging (only in development)
      if (process.env.NODE_ENV === 'development') {
        console.log('useAppointments: Processing filters:', filters);
      }
      
      // Map the sortBy field to an actual database column before sending to API
      const mappedFilters = {...filters};
      // Handle special case for sortBy field
      if (typeof mappedFilters.sortBy === 'string' && mappedFilters.sortBy.toLowerCase() === 'sortby') {
        mappedFilters.sortBy = 'appointmentDate';
      } else if (mappedFilters.sortBy) {
        const originalSortBy = mappedFilters.sortBy;
        mappedFilters.sortBy = mapSortFieldToColumn(mappedFilters.sortBy as string);
        
        if (process.env.NODE_ENV === 'development') {
          console.log(`useAppointments: Mapped sortBy from '${originalSortBy}' to '${mappedFilters.sortBy}'`);
        }
      }
      
      // Ensure we have valid sort direction
      if (mappedFilters.sortDirection && !['asc', 'desc'].includes(mappedFilters.sortDirection)) {
        mappedFilters.sortDirection = 'asc';
      }
      
      // Validate and fix pagination
      if (mappedFilters.page && mappedFilters.page < 1) {
        mappedFilters.page = 1;
      }
      if (mappedFilters.limit && (mappedFilters.limit < 1 || mappedFilters.limit > 100)) {
        mappedFilters.limit = 10;
      }
      
      // Log the final mapped filters
      if (process.env.NODE_ENV === 'development') {
        console.log('useAppointments: Final mapped filters:', mappedFilters);
      }
      
      try {
        // Make the API call
        const apiCall = AppointmentClient.getAppointments(mappedFilters);
        const response = await apiCall;
        
        if (process.env.NODE_ENV === 'development') {
          console.log('useAppointments: API response:', response);
        }
        
<<<<<<< HEAD
        // Now await the promise
        const response = await apiCall;
        
        // Ensure we return the data in the expected format
        if (response.success && response.data) {
          return response.data;
        }
        
        // Return empty result on error
        return {
          data: [],
          pagination: {
            page: mappedFilters.page || 1,
            limit: mappedFilters.limit || 10,
            total: 0,
            totalPages: 0
          }
        };
=======
        return response;
>>>>>>> 4d13c50f
      } catch (err) {
        console.error('Error in useAppointments fetchFunction:', err);
        // Return empty result instead of throwing
        return {
          data: [],
          pagination: {
            page: mappedFilters.page || 1,
            limit: mappedFilters.limit || 10,
            total: 0,
            totalPages: 0
          }
        };
      }
    },
    
    // Add response adapter to properly extract data from API response
    responseAdapter: (response) => {
      // Handle the API response structure
      const data = response?.data || response;
      
      // Extract items - API returns data.data for success responses
      let items: AppointmentDto[] = [];
      if (data && data.data && Array.isArray(data.data)) {
        items = data.data;
      } else if (Array.isArray(data)) {
        items = data;
      }
      
      // Extract pagination
      const pagination = data?.pagination || {
        page: 1,
        limit: 10,
        total: items.length,
        totalPages: 1
      };
      
      return { items, pagination };
    },
    
    initialFilters: {
      page: 1,
      limit: 10,
      sortBy: 'appointmentDate',
      sortDirection: 'asc',
      ...initialFilters
    } as AppointmentFilterParamsDto,
    defaultSortField: 'appointmentDate',
    defaultSortDirection: 'asc',
    syncWithUrl: true,
    urlFilterConfig: {
      numeric: ['page', 'limit', 'customerId', 'createdById'] as Array<keyof AppointmentFilterParamsDto>,
      boolean: ['today', 'upcoming', 'past'] as Array<keyof AppointmentFilterParamsDto>,
      enum: {
        status: Object.values(AppointmentStatus),
        sortDirection: ['asc', 'desc']
      } as Record<keyof AppointmentFilterParamsDto, any[]>
    }
  });
  
  /**
   * Delete an appointment by ID
   */
  const deleteAppointment = useCallback(async (appointmentId: number) => {
    try {
      const response = await AppointmentClient.deleteAppointment(appointmentId);
      
      if (response.success) {
        toast?.({ 
          title: 'Appointment deleted',
          description: 'The appointment has been successfully deleted.',
          variant: 'success'
        });
        
        // Refresh the list
        baseList.refetch();
        return true;
      } else {
        // Check if it's a permission error first
        if (!permissionErrorHandler.handlePermissionError(response, toast)) {
          // If not a permission error, show generic error
          toast?.({ 
            title: 'Error',
            description: response.message || 'Failed to delete appointment',
            variant: 'destructive'
          });
        }
        return false;
      }
    } catch (err) {
      console.error('Error deleting appointment:', err);
      // Check if it's a permission error first
      if (!permissionErrorHandler.handlePermissionError(err, toast)) {
        // If not a permission error, show generic error
        toast?.({ 
          title: 'Error',
          description: 'An unexpected error occurred',
          variant: 'destructive'
        });
      }
      return false;
    }
  }, [toast, baseList]);
  
  /**
   * Filter appointments by status
   */
  const filterByStatus = useCallback((status: AppointmentStatus | undefined) => {
    baseList.setFilter('status', status);
  }, [baseList]);
  
  /**
   * Filter appointments by date range
   */
  const filterByDateRange = useCallback((startDate?: Date, endDate?: Date) => {
    baseList.updateFilters({ 
      startDate: startDate || undefined, 
      endDate: endDate || undefined,
      page: 1 
    });
  }, [baseList]);
  
  return {
    ...baseList,
    // Alias items as appointments for better semantics
    appointments: baseList.items,
    
    // Appointment-specific methods
    deleteAppointment,
    filterByStatus,
    filterByDateRange
  };
};

// Add default export for compatibility with import statements
export default useAppointments;<|MERGE_RESOLUTION|>--- conflicted
+++ resolved
@@ -95,28 +95,7 @@
           console.log('useAppointments: API response:', response);
         }
         
-<<<<<<< HEAD
-        // Now await the promise
-        const response = await apiCall;
-        
-        // Ensure we return the data in the expected format
-        if (response.success && response.data) {
-          return response.data;
-        }
-        
-        // Return empty result on error
-        return {
-          data: [],
-          pagination: {
-            page: mappedFilters.page || 1,
-            limit: mappedFilters.limit || 10,
-            total: 0,
-            totalPages: 0
-          }
-        };
-=======
         return response;
->>>>>>> 4d13c50f
       } catch (err) {
         console.error('Error in useAppointments fetchFunction:', err);
         // Return empty result instead of throwing
